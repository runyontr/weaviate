/*                          _       _
 *__      _____  __ ___   ___  __ _| |_ ___
 *\ \ /\ / / _ \/ _` \ \ / / |/ _` | __/ _ \
 * \ V  V /  __/ (_| |\ V /| | (_| | ||  __/
 *  \_/\_/ \___|\__,_| \_/ |_|\__,_|\__\___|
 *
 * Copyright © 2016 Weaviate. All rights reserved.
 * LICENSE: https://github.com/creativesoftwarefdn/weaviate/blob/develop/LICENSE.md
 * AUTHOR: Bob van Luijt (bob@weaviate.com)
 * See www.weaviate.com for details
 * Contact: @CreativeSofwFdn / yourfriends@weaviate.com
 */

package restapi

import (
	"encoding/json"
)

// SwaggerJSON embedded version of the swagger document used at generation time
var SwaggerJSON json.RawMessage

func init() {
	SwaggerJSON = json.RawMessage([]byte(`{
  "consumes": [
    "application/json",
    "application/xml",
    "application/x-yaml",
    "text/plain",
    "application/octet-stream",
    "multipart/form-data",
    "application/x-www-form-urlencoded",
    "application/json-patch+json"
  ],
  "produces": [
    "application/json",
    "application/xml",
    "application/x-yaml",
    "text/plain",
    "application/octet-stream",
    "multipart/form-data",
    "application/x-www-form-urlencoded"
  ],
  "schemes": [
    "https"
  ],
  "swagger": "2.0",
  "info": {
    "description": "Semantic Graphql, RESTful and Websocket Web of Things platform.",
    "title": "Weaviate - Semantic Graphql, RESTful and Websocket Web of Things platform.",
    "contact": {
      "name": "Weaviate",
      "url": "https://weaviate.com",
      "email": "yourfriends@weaviate.com"
    },
<<<<<<< HEAD
    "version": "v0.6.0"
=======
    "version": "v0.7.0"
>>>>>>> c75f29de
  },
  "basePath": "/weaviate/v1",
  "paths": {
    "/actions": {
      "post": {
        "description": "Create action.",
        "tags": [
          "actions"
        ],
        "summary": "Create actions between two things (object and subject).",
        "operationId": "weaviate.actions.create",
        "parameters": [
          {
            "name": "body",
            "in": "body",
            "required": true,
            "schema": {
              "$ref": "#/definitions/ActionCreate"
            }
          }
        ],
        "responses": {
          "202": {
            "description": "Successfully received.",
            "schema": {
              "$ref": "#/definitions/ActionGetResponse"
            }
          },
          "401": {
            "description": "Unauthorized or invalid credentials."
          },
          "403": {
            "description": "The used API-key has insufficient permissions."
          },
          "422": {
            "description": "Request body contains well-formed (i.e., syntactically correct), but semantically erroneous. Are you sure the class is defined in the configuration file?",
            "schema": {
              "$ref": "#/definitions/ErrorResponse"
            }
          },
          "501": {
            "description": "Not (yet) implemented."
          }
        },
        "x-available-in-websocket": false
      }
    },
    "/actions/validate": {
      "post": {
        "description": "Validate an action object. It has to be based on a schema, which is related to the given Thing to be accepted by this validation.",
        "tags": [
          "actions"
        ],
        "summary": "Validate an action based on a schema.",
        "operationId": "weaviate.actions.validate",
        "parameters": [
          {
            "name": "body",
            "in": "body",
            "required": true,
            "schema": {
              "$ref": "#/definitions/ActionValidate"
            }
          }
        ],
        "responses": {
          "200": {
            "description": "Successful validated."
          },
          "401": {
            "description": "Unauthorized or invalid credentials."
          },
          "403": {
            "description": "The used API-key has insufficient permissions."
          },
          "422": {
            "description": "Request body contains well-formed (i.e., syntactically correct), but semantically erroneous. Are you sure the class is defined in the configuration file?",
            "schema": {
              "$ref": "#/definitions/ErrorResponse"
            }
          },
          "501": {
            "description": "Not (yet) implemented."
          }
        },
        "x-available-in-websocket": false
      }
    },
    "/actions/{actionId}": {
      "get": {
        "description": "Lists actions.",
        "tags": [
          "actions"
        ],
        "summary": "Get a specific action based on its uuid and a thing uuid related to this key. Also available as Websocket bus.",
        "operationId": "weaviate.actions.get",
        "parameters": [
          {
            "type": "string",
            "format": "uuid",
            "description": "Unique ID of the action.",
            "name": "actionId",
            "in": "path",
            "required": true
          }
        ],
        "responses": {
          "200": {
            "description": "Successful response.",
            "schema": {
              "$ref": "#/definitions/ActionGetResponse"
            }
          },
          "401": {
            "description": "Unauthorized or invalid credentials."
          },
          "403": {
            "description": "The used API-key has insufficient permissions."
          },
          "404": {
            "description": "Successful query result but no resource was found."
          },
          "501": {
            "description": "Not (yet) implemented."
          }
        },
        "x-available-in-websocket": false
      },
      "delete": {
        "description": "Deletes an action from the system.",
        "tags": [
          "actions"
        ],
        "summary": "Delete an action based on its uuid related to this key.",
        "operationId": "weaviate.actions.delete",
        "parameters": [
          {
            "type": "string",
            "format": "uuid",
            "description": "Unique ID of the thing.",
            "name": "actionId",
            "in": "path",
            "required": true
          }
        ],
        "responses": {
          "204": {
            "description": "Successful deleted."
          },
          "401": {
            "description": "Unauthorized or invalid credentials."
          },
          "403": {
            "description": "The used API-key has insufficient permissions."
          },
          "404": {
            "description": "Successful query result but no resource was found."
          },
          "501": {
            "description": "Not (yet) implemented."
          }
        },
        "x-available-in-websocket": false
      },
      "patch": {
        "description": "Updates an action. This method supports patch semantics.",
        "tags": [
          "actions"
        ],
        "summary": "Update an action based on its uuid (using patch semantics) related to this key.",
        "operationId": "weaviate.actions.patch",
        "parameters": [
          {
            "type": "string",
            "format": "uuid",
            "description": "Unique ID of the action.",
            "name": "actionId",
            "in": "path",
            "required": true
          },
          {
            "description": "JSONPatch document as defined by RFC 6902.",
            "name": "body",
            "in": "body",
            "required": true,
            "schema": {
              "type": "array",
              "items": {
                "$ref": "#/definitions/PatchDocument"
              }
            }
          }
        ],
        "responses": {
          "200": {
            "description": "Successful updated.",
            "schema": {
              "$ref": "#/definitions/ActionGetResponse"
            }
          },
          "400": {
            "description": "The patch-JSON is malformed."
          },
          "401": {
            "description": "Unauthorized or invalid credentials."
          },
          "403": {
            "description": "The used API-key has insufficient permissions."
          },
          "404": {
            "description": "Successful query result but no resource was found."
          },
          "422": {
            "description": "The patch-JSON is valid but unprocessable.",
            "schema": {
              "$ref": "#/definitions/ErrorResponse"
            }
          },
          "501": {
            "description": "Not (yet) implemented."
          }
        },
        "x-available-in-websocket": false
      }
    },
    "/graphql": {
      "post": {
        "description": "Get an object based on GraphQL",
        "tags": [
          "graphql"
        ],
        "summary": "Get a response based on GraphQL",
<<<<<<< HEAD
        "operationId": "weavaite.graphql.post",
=======
        "operationId": "weaviate.graphql.post",
>>>>>>> c75f29de
        "parameters": [
          {
            "description": "The GraphQL query request parameters.",
            "name": "body",
            "in": "body",
            "required": true,
            "schema": {
              "$ref": "#/definitions/GraphQLQuery"
            }
          }
        ],
        "responses": {
          "200": {
            "description": "Succesful query (with select).",
            "schema": {
              "$ref": "#/definitions/GraphQLResponse"
            }
          },
          "401": {
            "description": "Unauthorized or invalid credentials."
          },
          "403": {
            "description": "The used API-key has insufficient permissions."
          },
          "422": {
            "description": "Request body contains well-formed (i.e., syntactically correct), but semantically erroneous. Are you sure the class is defined in the configuration file?",
            "schema": {
              "$ref": "#/definitions/ErrorResponse"
            }
          },
          "501": {
            "description": "Not (yet) implemented."
          }
        },
        "x-available-in-websocket": false
      }
    },
    "/keys": {
      "post": {
        "description": "Creates a new key.",
        "tags": [
          "keys"
        ],
        "summary": "Create a new key related to this key.",
        "operationId": "weaviate.key.create",
        "parameters": [
          {
            "name": "body",
            "in": "body",
            "required": true,
            "schema": {
              "$ref": "#/definitions/KeyCreate"
            }
          }
        ],
        "responses": {
          "202": {
            "description": "Successfully received.",
            "schema": {
              "$ref": "#/definitions/KeyTokenGetResponse"
            }
          },
          "401": {
            "description": "Unauthorized or invalid credentials."
          },
          "422": {
            "description": "Request body contains well-formed (i.e., syntactically correct), but semantically erroneous. Are you sure the class is defined in the configuration file?",
            "schema": {
              "$ref": "#/definitions/ErrorResponse"
            }
          },
          "501": {
            "description": "Not (yet) implemented."
          }
        },
        "x-available-in-websocket": false
      }
    },
    "/keys/me": {
      "get": {
        "description": "Get the key-information of the key used.",
        "tags": [
          "keys"
        ],
        "summary": "Get a key based on the key used to do the request.",
        "operationId": "weaviate.keys.me.get",
        "responses": {
          "200": {
            "description": "Successful response.",
            "schema": {
              "$ref": "#/definitions/KeyTokenGetResponse"
            }
          },
          "401": {
            "description": "Unauthorized or invalid credentials."
          },
          "404": {
            "description": "Successful query result but no resource was found."
          },
          "501": {
            "description": "Not (yet) implemented."
          }
        },
<<<<<<< HEAD
        "x-available-in-mqtt": false
=======
        "x-available-in-websocket": false
>>>>>>> c75f29de
      }
    },
    "/keys/me/children": {
      "get": {
        "description": "Get children of used key, only one step deep. A child can have children of its own.",
        "tags": [
          "keys"
        ],
        "summary": "Get an object of this keys' children related to the key used for request.",
        "operationId": "weaviate.keys.me.children.get",
        "responses": {
          "200": {
            "description": "Successful response.",
            "schema": {
              "$ref": "#/definitions/KeyChildrenGetResponse"
            }
          },
          "401": {
            "description": "Unauthorized or invalid credentials."
          },
          "404": {
            "description": "Successful query result but no resource was found."
          },
          "501": {
            "description": "Not (yet) implemented"
          }
        },
        "x-available-in-websocket": false
      }
    },
    "/keys/{keyId}": {
      "get": {
        "description": "Get a key.",
        "tags": [
          "keys"
        ],
        "summary": "Get a key based on its uuid related to this key.",
        "operationId": "weaviate.keys.get",
        "parameters": [
          {
            "type": "string",
            "format": "uuid",
            "description": "Unique ID of the key.",
            "name": "keyId",
            "in": "path",
            "required": true
          }
        ],
        "responses": {
          "200": {
            "description": "Successful response.",
            "schema": {
              "$ref": "#/definitions/KeyGetResponse"
            }
          },
          "401": {
            "description": "Unauthorized or invalid credentials."
          },
          "403": {
            "description": "The used API-key has insufficient permissions."
          },
          "404": {
            "description": "Successful query result but no resource was found."
          },
          "501": {
            "description": "Not (yet) implemented."
          }
        },
        "x-available-in-websocket": false
      },
      "delete": {
        "description": "Deletes a key. Only parent or self is allowed to delete key.",
        "tags": [
          "keys"
        ],
        "summary": "Delete a key based on its uuid related to this key.",
        "operationId": "weaviate.keys.delete",
        "parameters": [
          {
            "type": "string",
            "format": "uuid",
            "description": "Unique ID of the key.",
            "name": "keyId",
            "in": "path",
            "required": true
          }
        ],
        "responses": {
          "204": {
            "description": "Successful deleted."
          },
          "401": {
            "description": "Unauthorized or invalid credentials."
          },
          "403": {
            "description": "The used API-key has insufficient permissions."
          },
          "404": {
            "description": "Successful query result but no resource was found."
          },
          "501": {
            "description": "Not (yet) implemented."
          }
        },
        "x-available-in-websocket": false
      }
    },
    "/keys/{keyId}/children": {
      "get": {
        "description": "Get children of a key, only one step deep. A child can have children of its own.",
        "tags": [
          "keys"
        ],
        "summary": "Get an object of this keys' children related to this key.",
        "operationId": "weaviate.keys.children.get",
        "parameters": [
          {
            "type": "string",
            "format": "uuid",
            "description": "Unique ID of the key.",
            "name": "keyId",
            "in": "path",
            "required": true
          }
        ],
        "responses": {
          "200": {
            "description": "Successful response.",
            "schema": {
              "$ref": "#/definitions/KeyChildrenGetResponse"
            }
          },
          "401": {
            "description": "Unauthorized or invalid credentials."
          },
          "403": {
            "description": "The used API-key has insufficient permissions."
          },
          "404": {
            "description": "Successful query result but no resource was found."
          },
          "501": {
            "description": "Not (yet) implemented"
          }
        },
        "x-available-in-websocket": false
      }
    },
    "/meta": {
      "get": {
        "description": "Gives meta information about the server and can be used to provide information to another Weaviate instance that wants to interact with the current instance.",
        "produces": [
          "application/json"
        ],
        "tags": [
          "meta"
        ],
        "summary": "Returns meta information of the current Weaviate instance.",
        "operationId": "weaviate.meta.get",
        "responses": {
          "200": {
            "description": "Successful response.",
            "schema": {
              "$ref": "#/definitions/Meta"
            }
          },
          "401": {
            "description": "Unauthorized or invalid credentials."
          },
          "501": {
            "description": "Not (yet) implemented"
          }
        },
        "x-available-in-websocket": false
      }
    },
    "/meta": {
      "get": {
        "description": "Gives meta information about the server and can be used to provide information to another Weaviate instance that wants to interact with the current instance.",
        "produces": [
          "application/json"
        ],
        "tags": [
          "meta"
        ],
        "summary": "Returns meta information of the current Weaviate instance.",
        "operationId": "weaviate.meta.get",
        "responses": {
          "200": {
            "description": "Successful response.",
            "schema": {
              "$ref": "#/definitions/Meta"
            }
          },
          "401": {
            "description": "Unauthorized or invalid credentials."
          },
          "501": {
            "description": "Not (yet) implemented"
          }
        },
        "x-available-in-mqtt": false
      }
    },
    "/things": {
      "get": {
        "description": "Lists all things in reverse order of creation, owned by the user that belongs to the used token.",
        "tags": [
          "things"
        ],
        "summary": "Get a list of things related to this key.",
        "operationId": "weaviate.things.list",
        "parameters": [
          {
            "$ref": "#/parameters/CommonMaxResultsParameterQuery"
          },
          {
            "$ref": "#/parameters/CommonPageParameterQuery"
          }
        ],
        "responses": {
          "200": {
            "description": "Successful response.",
            "schema": {
              "$ref": "#/definitions/ThingsListResponse"
            }
          },
          "401": {
            "description": "Unauthorized or invalid credentials."
          },
          "403": {
            "description": "The used API-key has insufficient permissions."
          },
          "404": {
            "description": "Successful query result but no resource was found."
          },
          "501": {
            "description": "Not (yet) implemented."
          }
        },
        "x-available-in-websocket": false
      },
      "post": {
        "description": "Registers a new thing. This method may be used only by aggregator things or adapters.",
        "tags": [
          "things"
        ],
        "summary": "Create a new thing based on a thing template related to this key.",
        "operationId": "weaviate.things.create",
        "parameters": [
          {
            "name": "body",
            "in": "body",
            "required": true,
            "schema": {
              "$ref": "#/definitions/ThingCreate"
            }
          }
        ],
        "responses": {
          "202": {
            "description": "Successfully received.",
            "schema": {
              "$ref": "#/definitions/ThingGetResponse"
            }
          },
          "401": {
            "description": "Unauthorized or invalid credentials."
          },
          "403": {
            "description": "The used API-key has insufficient permissions."
          },
          "422": {
            "description": "Request body contains well-formed (i.e., syntactically correct), but semantically erroneous. Are you sure the class is defined in the configuration file?",
            "schema": {
              "$ref": "#/definitions/ErrorResponse"
            }
          },
          "501": {
            "description": "Not (yet) implemented."
          }
        },
        "x-available-in-websocket": false
      }
    },
    "/things/validate": {
      "post": {
        "description": "Validate thing.",
        "tags": [
          "things"
        ],
        "summary": "Validate Things schema.",
        "operationId": "weaviate.things.validate",
        "parameters": [
          {
            "name": "body",
            "in": "body",
            "required": true,
            "schema": {
              "$ref": "#/definitions/ThingCreate"
            }
          }
        ],
        "responses": {
          "200": {
            "description": "Successful validated."
          },
          "401": {
            "description": "Unauthorized or invalid credentials."
          },
          "403": {
            "description": "The used API-key has insufficient permissions."
          },
          "422": {
            "description": "Request body contains well-formed (i.e., syntactically correct), but semantically erroneous. Are you sure the class is defined in the configuration file?",
            "schema": {
              "$ref": "#/definitions/ErrorResponse"
            }
          },
          "501": {
            "description": "Not (yet) implemented."
          }
        },
        "x-available-in-websocket": false
      }
    },
    "/things/{thingId}": {
      "get": {
        "description": "Returns a particular thing data.",
        "tags": [
          "things"
        ],
        "summary": "Get a thing based on its uuid related to this key.",
        "operationId": "weaviate.things.get",
        "parameters": [
          {
            "type": "string",
            "format": "uuid",
            "description": "Unique ID of the thing.",
            "name": "thingId",
            "in": "path",
            "required": true
          }
        ],
        "responses": {
          "200": {
            "description": "Successful response.",
            "schema": {
              "$ref": "#/definitions/ThingGetResponse"
            }
          },
          "401": {
            "description": "Unauthorized or invalid credentials."
          },
          "403": {
            "description": "The used API-key has insufficient permissions."
          },
          "404": {
            "description": "Successful query result but no resource was found."
          },
          "501": {
            "description": "Not (yet) implemented."
          }
        },
        "x-available-in-websocket": false
      },
      "put": {
        "description": "Updates a thing data.",
        "tags": [
          "things"
        ],
        "summary": "Update a thing based on its uuid related to this key.",
        "operationId": "weaviate.things.update",
        "parameters": [
          {
            "type": "string",
            "format": "uuid",
            "description": "Unique ID of the thing.",
            "name": "thingId",
            "in": "path",
            "required": true
          },
          {
            "name": "body",
            "in": "body",
            "required": true,
            "schema": {
              "$ref": "#/definitions/ThingUpdate"
            }
          }
        ],
        "responses": {
          "200": {
            "description": "Successful update.",
            "schema": {
              "$ref": "#/definitions/ThingGetResponse"
            }
          },
          "401": {
            "description": "Unauthorized or invalid credentials."
          },
          "403": {
            "description": "The used API-key has insufficient permissions."
          },
          "404": {
            "description": "Successful query result but no resource was found."
          },
          "422": {
            "description": "Request body contains well-formed (i.e., syntactically correct), but semantically erroneous. Are you sure the class is defined in the configuration file?",
            "schema": {
              "$ref": "#/definitions/ErrorResponse"
            }
          },
          "501": {
            "description": "Not (yet) implemented."
          }
        },
        "x-available-in-websocket": false
      },
      "delete": {
        "description": "Deletes a thing from the system.",
        "tags": [
          "things"
        ],
        "summary": "Delete a thing based on its uuid related to this key.",
        "operationId": "weaviate.things.delete",
        "parameters": [
          {
            "type": "string",
            "format": "uuid",
            "description": "Unique ID of the thing.",
            "name": "thingId",
            "in": "path",
            "required": true
          }
        ],
        "responses": {
          "204": {
            "description": "Successful deleted."
          },
          "401": {
            "description": "Unauthorized or invalid credentials."
          },
          "403": {
            "description": "The used API-key has insufficient permissions."
          },
          "404": {
            "description": "Successful query result but no resource was found."
          },
          "501": {
            "description": "Not (yet) implemented."
          }
        },
        "x-available-in-websocket": false
      },
      "patch": {
        "description": "Updates a thing data. This method supports patch semantics.",
        "tags": [
          "things"
        ],
        "summary": "Update a thing based on its uuid (using patch semantics) related to this key.",
        "operationId": "weaviate.things.patch",
        "parameters": [
          {
            "type": "string",
            "format": "uuid",
            "description": "Unique ID of the thing.",
            "name": "thingId",
            "in": "path",
            "required": true
          },
          {
            "description": "JSONPatch document as defined by RFC 6902.",
            "name": "body",
            "in": "body",
            "required": true,
            "schema": {
              "type": "array",
              "items": {
                "$ref": "#/definitions/PatchDocument"
              }
            }
          }
        ],
        "responses": {
          "200": {
            "description": "Successful update.",
            "schema": {
              "$ref": "#/definitions/ThingGetResponse"
            }
          },
          "400": {
            "description": "The patch-JSON is malformed."
          },
          "401": {
            "description": "Unauthorized or invalid credentials."
          },
          "403": {
            "description": "The used API-key has insufficient permissions."
          },
          "404": {
            "description": "Successful query result but no resource was found."
          },
          "422": {
            "description": "The patch-JSON is valid but unprocessable.",
            "schema": {
              "$ref": "#/definitions/ErrorResponse"
            }
          },
          "501": {
            "description": "Not (yet) implemented."
          }
        },
        "x-available-in-websocket": false
      }
    },
    "/things/{thingId}/actions": {
      "get": {
        "description": "Returns the actions of a thing in a list.",
        "tags": [
          "things"
        ],
        "summary": "Get a thing based on its uuid related to this thing. Also available as Websocket.",
        "operationId": "weaviate.things.actions.list",
        "parameters": [
          {
            "type": "string",
            "format": "uuid",
            "description": "Unique ID of the thing.",
            "name": "thingId",
            "in": "path",
            "required": true
          },
          {
            "$ref": "#/parameters/CommonMaxResultsParameterQuery"
          },
          {
            "$ref": "#/parameters/CommonPageParameterQuery"
          }
        ],
        "responses": {
          "200": {
            "description": "Successful response.",
            "schema": {
              "$ref": "#/definitions/ActionsListResponse"
            }
          },
          "401": {
            "description": "Unauthorized or invalid credentials."
          },
          "403": {
            "description": "The used API-key has insufficient permissions."
          },
          "404": {
            "description": "Successful query result but no resource was found."
          },
          "501": {
            "description": "Not (yet) implemented."
          }
        },
        "x-available-in-websocket": true
      }
    }
  },
  "definitions": {
    "Action": {
      "type": "object",
      "allOf": [
        {
          "$ref": "#/definitions/ActionCreate"
        },
        {
          "type": "object",
          "properties": {
            "creationTimeUnix": {
              "description": "Timestamp of creation of this action in milliseconds since epoch UTC.",
              "type": "integer",
              "format": "int64"
            },
            "key": {
              "$ref": "#/definitions/SingleRef"
            },
            "lastUpdateTimeUnix": {
              "description": "Timestamp since epoch of last update made to the action.",
              "type": "integer",
              "format": "int64"
            }
          }
        }
      ]
    },
    "ActionCreate": {
      "type": "object",
      "properties": {
        "@class": {
          "description": "Type of the Action, defined in the schema.",
          "type": "string"
        },
        "@context": {
          "description": "Available context schema.",
          "type": "string"
        },
        "schema": {
          "$ref": "#/definitions/Schema"
        },
        "things": {
          "$ref": "#/definitions/ObjectSubject"
        }
      }
    },
    "ActionGetResponse": {
      "type": "object",
      "allOf": [
        {
          "$ref": "#/definitions/Action"
        },
        {
          "properties": {
            "actionId": {
              "description": "ID of the action.",
              "type": "string",
              "format": "uuid"
            }
          }
        }
      ]
    },
    "ActionValidate": {
      "type": "object",
      "allOf": [
        {
          "$ref": "#/definitions/ActionCreate"
        }
      ]
    },
    "ActionsListResponse": {
      "description": "List of actions for specific Thing.",
      "type": "object",
      "properties": {
        "actions": {
          "description": "The actual list of actions.",
          "type": "array",
          "items": {
            "$ref": "#/definitions/ActionGetResponse"
          }
        },
        "totalResults": {
          "description": "The total number of actions for the query. The number of items in a response may be smaller due to paging.",
          "type": "integer",
          "format": "int64"
        }
      }
    },
    "ErrorResponse": {
      "description": "An error response given by Weaviate end-points.",
      "type": "object",
      "properties": {
        "error": {
          "type": "object",
          "properties": {
            "message": {
              "type": "string"
            }
          }
        }
      }
    },
    "GraphQLError": {
      "description": "Error messages responded only if error exists.",
      "properties": {
        "locations": {
          "type": "array",
          "items": {
            "type": "object",
            "properties": {
              "column": {
                "type": "integer",
                "format": "int64"
              },
              "line": {
                "type": "integer",
                "format": "int64"
              }
            }
          }
        },
        "message": {
          "type": "string"
        },
        "path": {
          "type": "array",
          "items": {
            "type": "string"
          }
        }
      }
    },
    "GraphQLQuery": {
      "description": "GraphQL query based on: http://facebook.github.io/graphql/",
      "type": "object",
      "properties": {
        "operationName": {
          "description": "Name of the operation if multiple exist in query.",
          "type": "string"
        },
        "query": {
          "description": "Query based on GraphQL syntax",
          "type": "string"
        },
        "variables": {
          "description": "Additional variables for the query.",
          "type": "object"
        }
      }
    },
    "GraphQLResponse": {
      "description": "GraphQL based repsonse: http://facebook.github.io/graphql/",
      "properties": {
        "data": {
          "description": "GraphQL data object",
          "type": "object",
          "additionalProperties": {
            "$ref": "#/definitions/JsonObject"
          }
        },
        "errors": {
          "description": "Array with errors",
          "type": "array",
          "items": {
            "$ref": "#/definitions/GraphQLError"
          }
        }
      }
    },
    "JsonObject": {
      "description": "JSON object value.",
      "type": "object"
    },
    "Key": {
      "allOf": [
        {
          "$ref": "#/definitions/KeyCreate"
        },
        {
          "properties": {
            "parent": {
              "$ref": "#/definitions/SingleRef"
            }
          }
        }
      ]
    },
    "KeyChildrenGetResponse": {
      "properties": {
        "children": {
          "$ref": "#/definitions/MultipleRef"
        }
      }
    },
    "KeyCreate": {
      "properties": {
        "delete": {
          "description": "Is user allowed to delete.",
          "type": "boolean"
        },
        "email": {
          "description": "Email associated with this account.",
          "type": "string"
        },
        "execute": {
          "description": "Is user allowed to execute.",
          "type": "boolean"
        },
        "ipOrigin": {
          "description": "Origin of the IP using CIDR notation.",
          "type": "array",
          "items": {
            "type": "string"
          }
        },
        "keyExpiresUnix": {
          "description": "Time as Unix timestamp that the key expires. Set to 0 for never.",
          "type": "integer",
          "format": "int64"
        },
        "read": {
          "description": "Is user allowed to read.",
          "type": "boolean"
        },
        "write": {
          "description": "Is user allowed to write.",
          "type": "boolean"
        }
      }
    },
    "KeyGetResponse": {
      "allOf": [
        {
          "$ref": "#/definitions/Key"
        },
        {
          "properties": {
            "keyId": {
              "description": "Id of the key.",
              "type": "string",
              "format": "uuid"
            }
          }
        }
      ]
    },
    "KeyTokenGetResponse": {
      "allOf": [
        {
          "$ref": "#/definitions/KeyGetResponse"
        },
        {
          "properties": {
            "token": {
              "description": "Key for user to use.",
              "type": "string",
              "format": "uuid"
            }
          }
        }
      ]
    },
    "Meta": {
      "description": "Contains meta information of the current Weaviate instance.",
      "type": "object",
      "properties": {
        "actionsSchema": {
          "$ref": "#/definitions/SemanticSchema"
        },
        "hostname": {
          "description": "The url of the host",
          "type": "string",
          "format": "url"
        },
        "thingsSchema": {
          "$ref": "#/definitions/SemanticSchema"
        }
      }
    },
    "MultipleRef": {
      "description": "Multiple instances of references to other objects.",
      "type": "array",
      "items": {
        "$ref": "#/definitions/SingleRef"
      }
    },
    "ObjectSubject": {
      "description": "returns a ref to the object and the subject",
      "type": "object",
      "properties": {
        "object": {
          "$ref": "#/definitions/SingleRef"
        },
        "subject": {
          "$ref": "#/definitions/SingleRef"
        }
      }
    },
    "PatchDocument": {
      "description": "A JSONPatch document as defined by RFC 6902.",
      "required": [
        "op",
        "path"
      ],
      "properties": {
        "from": {
          "description": "A string containing a JSON Pointer value.",
          "type": "string"
        },
        "op": {
          "description": "The operation to be performed.",
          "type": "string",
          "enum": [
            "add",
            "remove",
            "replace",
            "move",
            "copy",
            "test"
          ]
        },
        "path": {
          "description": "A JSON-Pointer.",
          "type": "string"
        },
        "value": {
          "description": "The value to be used within the operations.",
          "type": "object"
        }
      }
    },
    "Schema": {
      "description": "This is an open object, with Swagger 3.0 this will be more detailed. See Weaviate docs for more info. In the future this will become a key/value OR a SingleRef definition",
      "type": "object"
    },
    "SemanticSchema": {
      "description": "Definitions of semantic schemas (also see: https://github.com/creativesoftwarefdn/weaviate-semantic-schemas)",
      "type": "object",
      "properties": {
        "@context": {
          "description": "URL of the context",
          "type": "string",
          "format": "uri"
        },
        "classes": {
          "description": "Semantic classes that are available.",
          "type": "array",
          "items": {
            "$ref": "#/definitions/SemanticSchemaClass"
          }
        },
        "maintainer": {
          "description": "Email of the maintainer.",
          "type": "string",
          "format": "email"
        },
        "name": {
          "description": "Name of the schema",
          "type": "string"
        },
        "type": {
          "description": "Type of schema, should be \"thing\" or \"action\".",
          "type": "string",
          "enum": [
            "thing",
            "action"
          ]
        },
        "version": {
          "description": "Version number of the schema in semver format.",
          "type": "string"
        }
      }
    },
    "SemanticSchemaClass": {
      "type": "object",
      "properties": {
        "class": {
          "description": "Name of the class as URI relative to the schema URL.",
          "type": "string"
        },
        "description": {
          "description": "Description of the class",
          "type": "string"
        },
        "properties": {
          "description": "The properties of the class.",
          "type": "array",
          "items": {
            "$ref": "#/definitions/SemanticSchemaClassProperty"
          }
        }
      }
    },
    "SemanticSchemaClassProperty": {
      "type": "object",
      "properties": {
        "@dataType": {
          "description": "Can be a reference ($cref) to another type when starts with a capital (for example Person) otherwise \"string\" or \"int\".",
          "type": "array",
          "items": {
            "type": "string"
          }
        },
        "description": {
          "description": "Description of the property",
          "type": "string"
        },
        "name": {
          "description": "Name of the property as URI relative to the schema URL.",
          "type": "string"
        }
      }
    },
    "SingleRef": {
      "properties": {
        "$cref": {
          "description": "Location of the cross reference.",
          "type": "string",
          "format": "uuid"
        },
        "locationUrl": {
          "description": "url of location. http://localhost means this database. This option can be used to refer to other databases.",
          "type": "string",
          "format": "url",
          "default": "http://localhost/"
        },
        "type": {
          "description": "Type should be Thing, Action or Key",
          "type": "string",
          "enum": [
            "Thing",
            "Action",
            "Key"
          ]
        }
      }
    },
    "Thing": {
      "allOf": [
        {
          "$ref": "#/definitions/ThingCreate"
        },
        {
          "type": "object",
          "properties": {
            "creationTimeUnix": {
              "description": "Timestamp of creation of this thing in milliseconds since epoch UTC.",
              "type": "integer",
              "format": "int64"
            },
            "key": {
              "$ref": "#/definitions/SingleRef"
            },
            "lastUpdateTimeUnix": {
              "description": "Timestamp of the last thing update in milliseconds since epoch UTC.",
              "type": "integer",
              "format": "int64"
            }
          }
        }
      ]
    },
    "ThingCreate": {
      "type": "object",
      "properties": {
        "@class": {
          "description": "Class of the Thing, defined in the schema.",
          "type": "string"
        },
        "@context": {
          "description": "Available context schema.",
          "type": "string"
        },
        "schema": {
          "$ref": "#/definitions/Schema"
        }
      }
    },
    "ThingGetResponse": {
      "allOf": [
        {
          "$ref": "#/definitions/Thing"
        },
        {
          "type": "object",
          "properties": {
            "thingId": {
              "type": "string",
              "format": "uuid"
            }
          }
        }
      ]
    },
    "ThingUpdate": {
      "allOf": [
        {
          "$ref": "#/definitions/Thing"
        },
        {
          "type": "object"
        }
      ]
    },
    "ThingsListResponse": {
      "description": "List of things.",
      "type": "object",
      "properties": {
        "things": {
          "description": "The actual list of things.",
          "type": "array",
          "items": {
            "$ref": "#/definitions/ThingGetResponse"
          }
        },
        "totalResults": {
          "description": "The total number of things for the query. The number of items in a response may be smaller due to paging.",
          "type": "integer",
          "format": "int64"
        }
      }
    }
  },
  "parameters": {
    "CommonMaxResultsParameterQuery": {
      "type": "integer",
      "format": "int64",
      "description": "The maximum number of items to be returned per page.",
      "name": "maxResults",
      "in": "query"
    },
    "CommonPageParameterQuery": {
      "type": "integer",
      "format": "int64",
      "description": "The page number of the items to be returned.",
      "name": "page",
      "in": "query"
    }
  },
  "securityDefinitions": {
    "apiKey": {
      "type": "apiKey",
      "name": "X-API-KEY",
      "in": "header"
    }
  },
  "security": [
    {
      "apiKey": []
    }
  ],
  "tags": [
    {
      "name": "actions"
    },
    {
      "name": "graphql"
    },
    {
      "name": "keys"
    },
    {
      "name": "meta"
    },
    {
      "name": "things"
    }
  ],
  "externalDocs": {
    "url": "https://weaviate.com"
  }
}`))
}<|MERGE_RESOLUTION|>--- conflicted
+++ resolved
@@ -53,11 +53,7 @@
       "url": "https://weaviate.com",
       "email": "yourfriends@weaviate.com"
     },
-<<<<<<< HEAD
-    "version": "v0.6.0"
-=======
     "version": "v0.7.0"
->>>>>>> c75f29de
   },
   "basePath": "/weaviate/v1",
   "paths": {
@@ -290,11 +286,7 @@
           "graphql"
         ],
         "summary": "Get a response based on GraphQL",
-<<<<<<< HEAD
-        "operationId": "weavaite.graphql.post",
-=======
         "operationId": "weaviate.graphql.post",
->>>>>>> c75f29de
         "parameters": [
           {
             "description": "The GraphQL query request parameters.",
@@ -398,11 +390,7 @@
             "description": "Not (yet) implemented."
           }
         },
-<<<<<<< HEAD
-        "x-available-in-mqtt": false
-=======
-        "x-available-in-websocket": false
->>>>>>> c75f29de
+        "x-available-in-websocket": false
       }
     },
     "/keys/me/children": {
@@ -577,34 +565,6 @@
           }
         },
         "x-available-in-websocket": false
-      }
-    },
-    "/meta": {
-      "get": {
-        "description": "Gives meta information about the server and can be used to provide information to another Weaviate instance that wants to interact with the current instance.",
-        "produces": [
-          "application/json"
-        ],
-        "tags": [
-          "meta"
-        ],
-        "summary": "Returns meta information of the current Weaviate instance.",
-        "operationId": "weaviate.meta.get",
-        "responses": {
-          "200": {
-            "description": "Successful response.",
-            "schema": {
-              "$ref": "#/definitions/Meta"
-            }
-          },
-          "401": {
-            "description": "Unauthorized or invalid credentials."
-          },
-          "501": {
-            "description": "Not (yet) implemented"
-          }
-        },
-        "x-available-in-mqtt": false
       }
     },
     "/things": {
