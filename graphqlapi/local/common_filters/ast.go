--- conflicted
+++ resolved
@@ -1,75 +1,72 @@
-package common_filters
+package common_filters
+
+import (
+	"github.com/creativesoftwarefdn/weaviate/database/schema"
+)
+
+type Operator int
+
+const (
+	OperatorEqual            Operator = 1
+	OperatorNotEqual         Operator = 2
+	OperatorGreaterThan      Operator = 3
+	OperatorGreaterThanEqual Operator = 4
+	OperatorLessThan         Operator = 5
+	OperatorLessThanEqual    Operator = 6
+	OperatorAnd              Operator = 7
+	OperatorOr               Operator = 8
+	OperatorNot              Operator = 9
+)
+
+func (o Operator) Name() string {
+	switch o {
+	case OperatorEqual:
+		return "Equal"
+	case OperatorNotEqual:
+		return "NotEqual"
+	case OperatorGreaterThan:
+		return "GreaterThan"
+	case OperatorGreaterThanEqual:
+		return "GreaterThanEqual"
+	case OperatorLessThan:
+		return "LessThan"
+	case OperatorLessThanEqual:
+		return "LessThanEqual"
+	case OperatorAnd:
+		return "And"
+	case OperatorOr:
+		return "Or"
+	case OperatorNot:
+		return "Not"
+	default:
+		panic("Unknown operator")
+	}
+}
+
+type LocalFilter struct {
+	Root *Clause
+}
+
+// Represents the path in a filter.
+// Either RelationProperty or PrimitiveProperty must be empty (e.g. "").
+type Path struct {
+	Class    schema.ClassName
+	Property schema.PropertyName
+
 
-import (
-	"github.com/creativesoftwarefdn/weaviate/database/schema"
-)
-
-type Operator int
-
-const (
-	OperatorEqual            Operator = 1
-	OperatorNotEqual         Operator = 2
-	OperatorGreaterThan      Operator = 3
-	OperatorGreaterThanEqual Operator = 4
-	OperatorLessThan         Operator = 5
-	OperatorLessThanEqual    Operator = 6
-	OperatorAnd              Operator = 7
-	OperatorOr               Operator = 8
-	OperatorNot              Operator = 9
-)
-
-func (o Operator) Name() string {
-	switch o {
-	case OperatorEqual:
-		return "Equal"
-	case OperatorNotEqual:
-		return "NotEqual"
-	case OperatorGreaterThan:
-		return "GreaterThan"
-	case OperatorGreaterThanEqual:
-		return "GreaterThanEqual"
-	case OperatorLessThan:
-		return "LessThan"
-	case OperatorLessThanEqual:
-		return "LessThanEqual"
-	case OperatorAnd:
-		return "And"
-	case OperatorOr:
-		return "Or"
-	case OperatorNot:
-		return "Not"
-	default:
-		panic("Unknown operator")
-	}
-}
-
-type LocalFilter struct {
-	Root *Clause
-}
-
-// Represents the path in a filter.
-// Either RelationProperty or PrimitiveProperty must be empty (e.g. "").
-type Path struct {
-	Class    schema.ClassName
-	Property schema.PropertyName
-
-<<<<<<< HEAD
 	// If nil, then this is the property we're interested in.
-=======
-	// If nil, than this is the property we're interested in.
->>>>>>> a3af9ba8
-	// If a pointer to another Path, the constraint applies to that one.
-	Child *Path
-}
-
-type Value struct {
-	Value interface{}
-	Type  schema.DataType
-}
-
-type Clause struct {
-	Operator Operator
-	On       *Path
-	Value    *Value
-	Operands []Clause
-}
+	// If a pointer to another Path, the constraint applies to that one.
+	Child *Path
+}
+
+type Value struct {
+	Value interface{}
+	Type  schema.DataType
+}
+
+type Clause struct {
+	Operator Operator
+	On       *Path
+	Value    *Value
+	Operands []Clause
+}